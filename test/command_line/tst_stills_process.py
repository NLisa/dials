from __future__ import absolute_import, division
from dials.array_family import flex # import dependency


class Test(object):

  def __init__(self):
    from os.path import join
    import libtbx.load_env
    try:
      dials_regression = libtbx.env.dist_path('dials_regression')
    except KeyError, e:
      print 'SKIP: dials_regression not configured'
      exit(0)

    self.lcls_path = join(dials_regression, "image_examples/LCLS_cspad_nexus")
    self.sacla_path = join(dials_regression, "image_examples/SACLA_MPCCD_Cheetah")

  def run(self):
    self.test_cspad_cbf_in_memory()
    self.test_sacla_h5()

  def test_cspad_cbf_in_memory(self):
    from os.path import join, exists
    import os, dxtbx
    from uuid import uuid4
    from dials.command_line.stills_process import phil_scope, Processor
    from libtbx.phil import parse
    from dxtbx.imageset import ImageSet, ImageSetData, MemReader, MemMasker
    from dxtbx.datablock import DataBlockFactory
    from dxtbx.format.FormatCBFCspad import FormatCBFCspadInMemory
    import cPickle as pickle

    dirname ='tmp_%s' % uuid4().hex
    os.mkdir(dirname)
    os.chdir(dirname)

    assert exists(join(self.lcls_path, 'idx-20130301060858801.cbf'))

    f = open("process_lcls.phil", 'w')
    f.write("""
      dispatch.squash_errors = False
      spotfinder {
        filter.min_spot_size=2
        threshold.xds.gain=25
        threshold.xds.global_threshold=100
      }
      indexing {
        known_symmetry {
          space_group = P6122
          unit_cell = 92.9 92.9 130.4 90 90 120
        }
        refinement_protocol.d_min_start=1.7
<<<<<<< HEAD
=======
        stills.refine_candidates_with_known_symmetry=True
>>>>>>> b956743c
      }
      """)
    f.close()
    params = phil_scope.fetch(parse(file_name="process_lcls.phil")).extract()
    params.output.datablock_filename = None
    processor = Processor(params)
    mem_img = dxtbx.load(join(self.lcls_path, 'idx-20130301060858801.cbf'))
    raw_data = mem_img.get_raw_data() # cache the raw data to prevent swig errors
    mem_img = FormatCBFCspadInMemory(mem_img._cbf_handle)
    mem_img._raw_data = raw_data
    mem_img._cbf_handle = None # drop the file handle to prevent swig errors
    imgset = ImageSet(
      ImageSetData(
        MemReader([mem_img]),
        MemMasker([mem_img])))
    imgset.set_beam(mem_img.get_beam())
    imgset.set_detector(mem_img.get_detector())
    datablock = DataBlockFactory.from_imageset(imgset)[0]
    processor.process_datablock("20130301060858801", datablock) # index/integrate the image
    result = "idx-20130301060858801_integrated.pickle"
    #n_refls = range(140,152) # large ranges to handle platform-specific differences
    # 09/20/17 Changes to still indexer: refine candidate basis vectors in target symmetry if supplied
<<<<<<< HEAD
    n_refls = range(128,140) # large ranges to handle platform-specific differences
=======
    #n_refls = range(128,140) # large ranges to handle platform-specific differences
    # 09/27/17 Bugfix for refine_candidates_with_known_symmetry
    n_refls = range(140,152) # large ranges to handle platform-specific differences
>>>>>>> b956743c
    table = pickle.load(open(result, 'rb'))
    assert len(table) in n_refls, len(table)
    assert 'id' in table
    assert (table['id'] == 0).count(False) == 0

    print 'OK'

  def test_sacla_h5(self, in_memory=False):
    from os.path import join, exists
    from libtbx import easy_run
    import os
    from uuid import uuid4

    dirname ='tmp_%s' % uuid4().hex
    os.mkdir(dirname)
    os.chdir(dirname)

    assert exists(join(self.sacla_path, 'run266702-0-subset.h5'))

    geometry_path = join(self.sacla_path, 'refined_experiments_level1.json')
    assert exists(geometry_path)

    f = open("process_sacla.phil", 'w')
    f.write("""
      dispatch.squash_errors = True
      input.reference_geometry=%s
      indexing {
        known_symmetry {
          space_group = P43212
          unit_cell = 78.9 78.9 38.1 90 90 90
        }
        refinement_protocol.d_min_start = 2.2
        stills.refine_candidates_with_known_symmetry=True
      }
      spotfinder {
        filter.min_spot_size = 2
        threshold {
          xds {
            gain = 5.46 # from dials.estimate_gain run266702-0-subset.h5 max_images=4
            global_threshold = 50
          }
        }
      }
      refinement {
        parameterisation {
          detector.fix_list = Dist,Tau1
        }
      }
      """%geometry_path)
    f.close()

    # Call dials.stills_process
    result = easy_run.fully_buffered([
      'dials.stills_process',
      join(self.sacla_path, 'run266702-0-subset.h5'),
      'process_sacla.phil',
    ]).raise_if_errors()
    result.show_stdout()

    import cPickle as pickle
    # Frame 1 no longer indexing after cctbx r25607 which made wavelengths be on a per-image basis
    #for result, n_refls in zip(["idx-run266702-0-subset_00000_integrated.pickle",
    #                            "idx-run266702-0-subset_00001_integrated.pickle"],
    #                            [range(109,114), range(80,85)]): # large ranges to handle platform-specific differences
    #for result, n_refls in zip(["idx-run266702-0-subset_00000_integrated.pickle"],
    #                            [range(109,114)]): # large ranges to handle platform-specific differences
    # dxtbx r25668 and 25669 flip X axis in the SACLA format class and changed indexing results.
    #for result, n_refls in zip(["idx-run266702-0-subset_00001_integrated.pickle"],
    #                            [range(90,96)]): # large ranges to handle platform-specific differences
    # 02/12/17 Handle change to stills_process refining after indexing plus new spotfinding params
    #for result, n_refls in zip(["idx-run266702-0-subset_00000_integrated.pickle",
    #                            "idx-run266702-0-subset_00001_integrated.pickle",
    #                            "idx-run266702-0-subset_00003_integrated.pickle"],
    #                            [range(75,90),range(220,230),range(285,295)]): # large ranges to handle platform-specific differences
    # 02/14/17 Further changes to stills_process: resetting rejected reflections before re-refinement
    #for result, n_refls in zip(["idx-run266702-0-subset_00000_integrated.pickle",
    #                            "idx-run266702-0-subset_00001_integrated.pickle",
    #                            "idx-run266702-0-subset_00003_integrated.pickle"],
    #                            [range(80,95),range(225,235),range(235,245)]): # large ranges to handle platform-specific differences
    # 02/21/17 Changes to stills_process: refine during indexing instead of after. Also used refined metrology from Rahel
    #for result, n_refls in zip(["idx-run266702-0-subset_00001_integrated.pickle",
    #                            "idx-run266702-0-subset_00003_integrated.pickle"],
    #                            [range(600,610),range(505,520)]): # large ranges to handle platform-specific differences
    # 04/25/17 Changes after reverting sign_error_27Feb2014_through_15Feb2017 in xfel/mono_simulation/max_like.py
    #for result, n_refls in zip(["idx-run266702-0-subset_00001_integrated.pickle",
    #                            "idx-run266702-0-subset_00003_integrated.pickle"],
    #                            [range(565,580),range(495,510)]): # large ranges to handle platform-specific differences
    # 09/20/17 Changes to still indexer: refine candidate basis vectors in target symmetry if supplied
    #for result, n_refls in zip(["idx-run266702-0-subset_00001_integrated.pickle",
    #                            "idx-run266702-0-subset_00003_integrated.pickle"],
    #                            [range(100,115),range(155,165)]): # large ranges to handle platform-specific differences
    # 09/27/17 Bugfix for refine_candidates_with_known_symmetry
    for result, n_refls in zip(["idx-run266702-0-subset_00000_integrated.pickle",
                                "idx-run266702-0-subset_00001_integrated.pickle",
                                "idx-run266702-0-subset_00003_integrated.pickle"],
                                [range(212,225),range(565,580),range(475,500)]): # large ranges to handle platform-specific differences
      table = pickle.load(open(result, 'rb'))
      assert len(table) in n_refls, (result, len(table))
      assert 'id' in table
      assert (table['id'] == 0).count(False) == 0
    print 'OK'

if __name__ == '__main__':
  from dials.test import cd_auto
  with cd_auto(__file__):
    test = Test()
    test.run()<|MERGE_RESOLUTION|>--- conflicted
+++ resolved
@@ -51,10 +51,7 @@
           unit_cell = 92.9 92.9 130.4 90 90 120
         }
         refinement_protocol.d_min_start=1.7
-<<<<<<< HEAD
-=======
         stills.refine_candidates_with_known_symmetry=True
->>>>>>> b956743c
       }
       """)
     f.close()
@@ -77,13 +74,9 @@
     result = "idx-20130301060858801_integrated.pickle"
     #n_refls = range(140,152) # large ranges to handle platform-specific differences
     # 09/20/17 Changes to still indexer: refine candidate basis vectors in target symmetry if supplied
-<<<<<<< HEAD
-    n_refls = range(128,140) # large ranges to handle platform-specific differences
-=======
     #n_refls = range(128,140) # large ranges to handle platform-specific differences
     # 09/27/17 Bugfix for refine_candidates_with_known_symmetry
     n_refls = range(140,152) # large ranges to handle platform-specific differences
->>>>>>> b956743c
     table = pickle.load(open(result, 'rb'))
     assert len(table) in n_refls, len(table)
     assert 'id' in table
